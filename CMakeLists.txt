--- conflicted
+++ resolved
@@ -183,19 +183,11 @@
     configure_file("${filename}" "${WHEEL_FILES_DIR}/${TARGET_NAME}" COPYONLY)
   endforeach(filename)
 
-<<<<<<< HEAD
   add_custom_target(PyPackageBuild ALL
     COMMAND ${CMAKE_COMMAND} -E copy $<TARGET_FILE:python> ${WHEEL_FILES_DIR}/${TARGET_NAME}
     COMMAND "${PYTHON_EXECUTABLE}" -m pip wheel .
     WORKING_DIRECTORY "${WHEEL_FILES_DIR}"
     COMMENT "Building wheel"
-=======
-  add_custom_target(PyPackageBuild
-     COMMAND ${CMAKE_COMMAND} -E copy $<TARGET_FILE:python> ${WHEEL_FILES_DIR}/${TARGET_NAME}
-     COMMAND "${PYTHON_EXECUTABLE}" -m pip wheel .
-     WORKING_DIRECTORY "${WHEEL_FILES_DIR}"
-     COMMENT "Building wheel"
->>>>>>> 52dab33e
   )
 
   add_dependencies(PyPackageBuild python)
